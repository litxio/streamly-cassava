cabal-version: 1.12

<<<<<<< HEAD
-- This file has been generated from package.yaml by hpack version 0.34.4.
=======
-- This file has been generated from package.yaml by hpack version 0.35.2.
>>>>>>> 484d32c4
--
-- see: https://github.com/sol/hpack

name:           streamly-cassava
version:        0.2.0.0
synopsis:       CSV streaming support via cassava for the streamly ecosystem
description:    Please see the README on GitHub at <https://github.com/litxio/streamly-cassava#readme>
category:       Streaming
homepage:       https://github.com/litxio/streamly-cassava#readme
bug-reports:    https://github.com/litxio/streamly-cassava/issues
author:         Richard Warfield
maintainer:     richard@litx.io
copyright:      2025 Richard Warfield
license:        BSD3
license-file:   LICENSE
build-type:     Simple
extra-source-files:
    README.md
    ChangeLog.md

source-repository head
  type: git
  location: https://github.com/litxio/streamly-cassava

library
  exposed-modules:
      Streamly.Csv
  other-modules:
      Paths_streamly_cassava
  hs-source-dirs:
      src
  build-depends:
      base >=4.7 && <5
    , bytestring
    , cassava
    , exceptions
    , mtl
<<<<<<< HEAD
    , streamly ==0.8.*
=======
    , streamly >=0.9
    , streamly-core
    , vector
>>>>>>> 484d32c4
  default-language: Haskell2010

test-suite streamly-cassava-test
  type: exitcode-stdio-1.0
  main-is: Spec.hs
  other-modules:
      Paths_streamly_cassava
  hs-source-dirs:
      test
  ghc-options: -threaded -rtsopts -with-rtsopts=-N
  build-depends:
      QuickCheck
    , base >=4.7 && <5
    , bytestring
    , cassava
    , exceptions
    , hspec
    , mtl
    , quickcheck-instances
<<<<<<< HEAD
    , streamly ==0.8.*
=======
    , streamly >=0.9
>>>>>>> 484d32c4
    , streamly-cassava
    , streamly-core
    , text
    , vector
  default-language: Haskell2010

benchmark streamly-cassava-bench
  type: exitcode-stdio-1.0
  main-is: Bench.hs
  other-modules:
      Paths_streamly_cassava
  hs-source-dirs:
      bench
  ghc-options: -threaded -rtsopts -with-rtsopts=-N
  build-depends:
      base >=4.7 && <5
    , bytestring
    , cassava
    , criterion
    , exceptions
    , mtl
    , streaming
    , streaming-bytestring
    , streaming-cassava
    , streaming-with
<<<<<<< HEAD
    , streamly ==0.8.*
=======
    , streamly >=0.9
>>>>>>> 484d32c4
    , streamly-cassava
    , streamly-core
    , vector
    , weigh
  default-language: Haskell2010<|MERGE_RESOLUTION|>--- conflicted
+++ resolved
@@ -1,10 +1,6 @@
 cabal-version: 1.12
 
-<<<<<<< HEAD
--- This file has been generated from package.yaml by hpack version 0.34.4.
-=======
 -- This file has been generated from package.yaml by hpack version 0.35.2.
->>>>>>> 484d32c4
 --
 -- see: https://github.com/sol/hpack
 
@@ -42,13 +38,9 @@
     , cassava
     , exceptions
     , mtl
-<<<<<<< HEAD
-    , streamly ==0.8.*
-=======
     , streamly >=0.9
     , streamly-core
     , vector
->>>>>>> 484d32c4
   default-language: Haskell2010
 
 test-suite streamly-cassava-test
@@ -68,11 +60,7 @@
     , hspec
     , mtl
     , quickcheck-instances
-<<<<<<< HEAD
-    , streamly ==0.8.*
-=======
     , streamly >=0.9
->>>>>>> 484d32c4
     , streamly-cassava
     , streamly-core
     , text
@@ -98,11 +86,7 @@
     , streaming-bytestring
     , streaming-cassava
     , streaming-with
-<<<<<<< HEAD
-    , streamly ==0.8.*
-=======
     , streamly >=0.9
->>>>>>> 484d32c4
     , streamly-cassava
     , streamly-core
     , vector
