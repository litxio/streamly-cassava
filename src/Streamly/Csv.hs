{-# LANGUAGE FlexibleContexts, MultiParamTypeClasses, OverloadedStrings,
             ScopedTypeVariables, LambdaCase #-}

{- |
   Module      : Streamly.Csv
   Description : Cassava support for the streamly library
   Copyright   : (c) Richard Warfield
   License     : BSD 3-clause
   Maintainer  : richard@litx.io

   Stream CSV data in\/out using
   [Cassava](http://hackage.haskell.org/package/cassava).  Adapted from
   [streaming-cassava](http://hackage.haskell.org/package/streaming-cassava).

   For efficiency, operates on streams of strict ByteString chunks 
   @(i.e. S.IsStream t => t m ByteString)@ rather than directly on streams of Word8. 
   The 'chunkStream' function is useful for generating an input stream from a
   'Handle'.

   Example usage:

   > import qualified Streamly.Data.Stream.Prelude  as S
   > import qualified Streamly.Internal.Data.Stream as SI
   > import Streamly.Csv (decode, encode, chunkStream)
   > import System.IO
   > import qualified Data.Csv as Csv
   > import qualified Data.ByteString as BS
   > import Data.Vector (Vector)
   >
   > do
   >   h <- openFile "testfile.csv" ReadMode
   >   let chunks = chunkStream h (64*1024)
<<<<<<< HEAD
   >       recs = decode Csv.HasHeader chunks :: S.SerialT IO (Vector BS.ByteString)
=======
   >       recs = decode Csv.HasHeader chunks :: S.Stream IO (Vector BS.ByteString)
>>>>>>> 484d32c4
   >   withFile "dest.csv" WriteMode $ \ho ->
   >     SI.mapM_ (BS.hPut ho) $ encode Nothing recs
 -}
module Streamly.Csv
  ( -- * Decoding
    decode
  , decodeWith
  , decodeWithErrors
  , CsvParseException (..)
  , chunkStream
    -- ** Named decoding
  , decodeByName
  , decodeByNameWith
  , decodeByNameWithErrors
    -- * Encoding
  , encode
  , encodeDefault
  , encodeWith
    -- ** Named encoding
  , encodeByName
  , encodeByNameDefault
  , encodeByNameWith
    -- * Re-exports
  , FromRecord (..)
  , FromNamedRecord (..)
  , ToRecord (..)
  , ToNamedRecord (..)
  , DefaultOrdered (..)
  , HasHeader (..)
  , Header
  , header
  , Name
  , DecodeOptions(..)
  , defaultDecodeOptions
  , EncodeOptions(..)
  , defaultEncodeOptions
  ) where

import qualified Data.ByteString                    as BS
import qualified Data.ByteString.Lazy               as BSL
<<<<<<< HEAD
import qualified Streamly.Prelude                   as S

import           Data.Csv             (DecodeOptions(..), DefaultOrdered(..),
                                       EncodeOptions(..), FromNamedRecord(..),
                                       FromRecord(..), Header, Name,
                                       ToNamedRecord(..), ToRecord(..),
                                       defaultDecodeOptions,
                                       defaultEncodeOptions, encIncludeHeader,
                                       header)
import           Data.Csv.Incremental (HasHeader(..), HeaderParser(..),
                                       Parser(..))
import qualified Data.Csv.Incremental as CI
=======
import qualified Streamly.Data.Stream.Prelude       as S
import qualified Streamly.Internal.Data.Stream      as SI
import Streamly.Data.Stream.Prelude (MonadAsync, Stream)
>>>>>>> 484d32c4

import Control.Exception         (Exception(..))
import Control.Monad.Catch       (MonadThrow(..))
import Control.Monad.IO.Class    (MonadIO, liftIO)
import Data.Bifunctor            (first)
import Data.Csv                  (DecodeOptions(..), DefaultOrdered(..),
                                  EncodeOptions(..), FromNamedRecord(..),
                                  FromRecord(..), Header, Name,
                                  ToNamedRecord(..), ToRecord(..),
                                  defaultDecodeOptions,
                                  defaultEncodeOptions, encIncludeHeader,
                                  header)
import Data.Csv.Incremental      (HasHeader(..), HeaderParser(..), Parser(..))
import qualified Data.Csv.Incremental as CI
import Data.Maybe                (fromMaybe)
import Data.String               (IsString(..))
import Data.Typeable             (Typeable)
import Data.Word                 (Word8)
import System.IO                 (Handle)

--------------------------------------------------------------------------------

-- | Use 'defaultOptions' for decoding the provided CSV.
<<<<<<< HEAD
decode :: (S.IsStream t, S.MonadAsync m, FromRecord a)
=======
decode :: (MonadAsync m, FromRecord a)
>>>>>>> 484d32c4
       => HasHeader
       -> Stream m BS.ByteString
       -> Stream m a
decode = decodeWith defaultDecodeOptions

-- | Return back a stream of values from the provided CSV, stopping at
--   the first error.
--
--   If you wish to instead ignore errors, consider using
--   'decodeWithErrors' with 'S.mapMaybe'
--
--   Any remaining input is discarded.
<<<<<<< HEAD
decodeWith :: (S.IsStream t, S.MonadAsync m, FromRecord a)
=======
decodeWith :: (MonadAsync m, FromRecord a)
>>>>>>> 484d32c4
           => DecodeOptions -> HasHeader
           -> Stream m BS.ByteString
           -> Stream m a
decodeWith opts hdr chunks = getValues (decodeWithErrors opts hdr chunks)
                         -- >>= either (throwError . fst) return

-- | Return back a stream with an attempt at type conversion, and
--   either the previous result or any overall parsing errors with the
--   remainder of the input.
<<<<<<< HEAD
decodeWithErrors :: (S.IsStream t, Monad m, FromRecord a, MonadThrow m)
=======
decodeWithErrors :: (Monad m, FromRecord a, MonadThrow m)
>>>>>>> 484d32c4
                 => DecodeOptions -> HasHeader
                 -> Stream m BS.ByteString
                 -> Stream m (Either CsvParseException a)
decodeWithErrors opts = runParser . CI.decodeWith opts

<<<<<<< HEAD
runParser :: forall t a m. (S.IsStream t, Monad m, MonadThrow m)
          => Parser a -> t m BS.ByteString -> t m (Either CsvParseException a)
runParser p chunked = S.concatMap fst $ S.scanlM' continue (pure (S.nil, const p)) $
=======
runParser :: forall a m. (Monad m, MonadThrow m)
          => Parser a -> Stream m BS.ByteString -> Stream m (Either CsvParseException a)
runParser p chunked = S.concatMap fst $ SI.scanlM' continue (pure (S.nil, const p)) $
>>>>>>> 484d32c4
                        S.cons BS.empty chunked
  where
    continue :: (Stream m (Either CsvParseException a), BS.ByteString -> Parser a)
             -> BS.ByteString
             -> m (Stream m (Either CsvParseException a), BS.ByteString -> Parser a)
    continue (_, p) chunk =
      case p chunk of
        Fail bs err -> throwM (CsvParseException err)
        Many es get -> return (withEach es, get)
        Done es     -> return (withEach es, p)

    withEach = S.fromList . map (first CsvParseException)

<<<<<<< HEAD
chunkStream :: (S.IsStream t, S.MonadAsync m) => Handle -> Int -> t m BS.ByteString
chunkStream h chunkSize = loop
  where
    loop = S.takeWhile (not . BS.null) $
      liftIO (BS.hGetSome h chunkSize) `S.consM` loop
=======
chunkStream :: (MonadAsync m)
            => Handle -> Int -> Stream m BS.ByteString
chunkStream h chunkSize =
  S.takeWhile (not . BS.null) $ S.repeatM (liftIO $ BS.hGetSome h chunkSize)
>>>>>>> 484d32c4

--------------------------------------------------------------------------------

-- | Use 'defaultOptions' for decoding the provided CSV.
<<<<<<< HEAD
decodeByName :: (S.MonadAsync m, FromNamedRecord a)
                => S.SerialT m BS.ByteString -> S.SerialT m a
=======
decodeByName :: (MonadAsync m, FromNamedRecord a)
                => Stream m BS.ByteString -> Stream m a
>>>>>>> 484d32c4
decodeByName = decodeByNameWith defaultDecodeOptions

-- | Return back a stream of values from the provided CSV, stopping at
--   the first error.
--
--   A header is required to determine the order of columns, but then
--   discarded.
--
--   If you wish to instead ignore errors, consider using
--   'decodeByNameWithErrors' with 'S.mapMaybe'
--
--   Any remaining input is discarded.
decodeByNameWith :: (S.MonadAsync m, FromNamedRecord a)
                    => DecodeOptions
<<<<<<< HEAD
                    -> S.SerialT m BS.ByteString -> S.SerialT m a
=======
                    -> Stream m BS.ByteString -> Stream m a
>>>>>>> 484d32c4
decodeByNameWith opts bs = getValues (decodeByNameWithErrors opts bs)
                           -- >>= either (throwError . fst) return

-- | Return back a stream with an attempt at type conversion, but
--   where the order of columns doesn't have to match the order of
--   fields of your actual type.
--
--   This requires\/assumes a header in the CSV stream, which is
--   discarded after parsing.
--
decodeByNameWithErrors :: forall m a. (Monad m, MonadThrow m, FromNamedRecord a)
                       => DecodeOptions
<<<<<<< HEAD
                       -> S.SerialT m BS.ByteString
                       -> S.SerialT m (Either CsvParseException a)
decodeByNameWithErrors opts chunked = do
  (p, rest) <- S.fromEffect $ extractParser (const $ CI.decodeByNameWith opts) $ 
    S.cons BS.empty chunked
  runParser p rest
  where
    extractParser :: (BS.ByteString -> HeaderParser (Parser a))
                  -> S.SerialT m BS.ByteString
                  -> m (Parser a, S.SerialT m BS.ByteString)
=======
                       -> Stream m BS.ByteString
                       -> Stream m (Either CsvParseException a)
decodeByNameWithErrors opts chunked =
  SI.concat $ S.fromEffect
    $ uncurry runParser <$>
        extractParser (const $ CI.decodeByNameWith opts) (S.cons BS.empty chunked)
                    -- >>= uncurry runParser
  where
    extractParser :: (BS.ByteString -> HeaderParser (Parser a))
                  -> Stream m BS.ByteString
                  -> m (Parser a, Stream m BS.ByteString)
>>>>>>> 484d32c4
    extractParser p chunks = S.uncons chunks >>= \case
      Just (hed, rest) ->
        case p hed of
          FailH bs err -> throwM (CsvParseException err)
          PartialH get -> extractParser get rest
          DoneH _ p    -> return (p, rest)
      Nothing -> throwM $ CsvParseException "Unexpected end of input stream"

-- --------------------------------------------------------------------------------
-- 
-- -- | Encode a stream of values with the default options.
-- --
-- --   Optionally prefix the stream with headers (the 'header' function
-- --   may be useful).
<<<<<<< HEAD
encode :: (S.IsStream t, ToRecord a, Monad m) => Maybe Header
          -> t m a -> t m BS.ByteString
=======
encode :: (ToRecord a, Monad m) => Maybe Header
          -> Stream m a -> Stream m BS.ByteString
>>>>>>> 484d32c4
encode = encodeWith defaultEncodeOptions

-- | Encode a stream of values with the default options and a derived
--   header prefixed.
<<<<<<< HEAD
encodeDefault :: forall a t m. (S.IsStream t, ToRecord a, DefaultOrdered a, Monad m)
                 => t m a -> t m BS.ByteString
=======
encodeDefault :: forall a m. (ToRecord a, DefaultOrdered a, Monad m)
                 => Stream m a -> Stream m BS.ByteString
>>>>>>> 484d32c4
encodeDefault = encode (Just (headerOrder (undefined :: a)))

-- | Encode a stream of values with the provided options.
--
--   Optionally prefix the stream with headers (the 'header' function
--   may be useful).
<<<<<<< HEAD
encodeWith :: (S.IsStream t, ToRecord a, Monad m)
           => EncodeOptions 
=======
encodeWith :: (ToRecord a, Monad m)
           => EncodeOptions
>>>>>>> 484d32c4
           -> Maybe Header
           -> Stream m a
           -> Stream m BS.ByteString
encodeWith opts mhdr = S.concatMap S.fromList
                       . addHeaders
                       . SI.map enc
  where
    addHeaders = maybe id (S.cons . enc) mhdr

    enc :: (ToRecord v) => v -> [BS.ByteString]
    enc = BSL.toChunks . CI.encodeWith opts . CI.encodeRecord

--------------------------------------------------------------------------------

-- | Use the default ordering to encode all fields\/columns.
<<<<<<< HEAD
encodeByNameDefault :: forall a t m. (S.IsStream t, DefaultOrdered a, ToNamedRecord a, Monad m)
                       => t m a -> t m BS.ByteString
=======
encodeByNameDefault :: forall a m. (DefaultOrdered a, ToNamedRecord a, Monad m)
                       => Stream m a -> Stream m BS.ByteString
>>>>>>> 484d32c4
encodeByNameDefault = encodeByName (headerOrder (undefined :: a))

-- | Select the columns that you wish to encode from your data
--   structure using default options (which currently includes
--   printing the header).
<<<<<<< HEAD
encodeByName :: (S.IsStream t, ToNamedRecord a, Monad m) => Header
                -> t m a -> t m BS.ByteString
=======
encodeByName :: (ToNamedRecord a, Monad m) => Header
                -> Stream m a -> Stream m BS.ByteString
>>>>>>> 484d32c4
encodeByName = encodeByNameWith defaultEncodeOptions

-- | Select the columns that you wish to encode from your data
--   structure.
--
--   Header printing respects 'encIncludeheader'.
<<<<<<< HEAD
encodeByNameWith :: (S.IsStream t, ToNamedRecord a, Monad m) => EncodeOptions -> Header
                    -> t m a -> t m BS.ByteString
=======
encodeByNameWith :: (ToNamedRecord a, Monad m) => EncodeOptions -> Header
                    -> Stream m a -> Stream m BS.ByteString
>>>>>>> 484d32c4
encodeByNameWith opts hdr = S.concatMap S.fromList
                            . addHeaders
                            . SI.map enc
  where
    opts' = opts { encIncludeHeader = False }

    addHeaders
      | encIncludeHeader opts = S.cons . BSL.toChunks
                                . CI.encodeWith opts' . CI.encodeRecord $ hdr
      | otherwise             = id

    enc = BSL.toChunks . CI.encodeByNameWith opts' hdr . CI.encodeNamedRecord

--------------------------------------------------------------------------------

<<<<<<< HEAD
getValues :: (S.IsStream t, S.MonadAsync m, Exception e)
          => t m (Either e a) -> t m a
=======
getValues :: (MonadAsync m, Exception e)
          => Stream m (Either e a) -> Stream m a
>>>>>>> 484d32c4
getValues = S.mapM (either throwM return)

newtype CsvParseException = CsvParseException String
  deriving (Eq, Show, Typeable)

instance IsString CsvParseException where
  fromString = CsvParseException

instance Exception CsvParseException where
  displayException (CsvParseException e) = "Error parsing csv: " ++ e
<|MERGE_RESOLUTION|>--- conflicted
+++ resolved
@@ -13,7 +13,7 @@
    [streaming-cassava](http://hackage.haskell.org/package/streaming-cassava).
 
    For efficiency, operates on streams of strict ByteString chunks 
-   @(i.e. S.IsStream t => t m ByteString)@ rather than directly on streams of Word8. 
+   @(i.e. IsStream t => t m ByteString)@ rather than directly on streams of Word8. 
    The 'chunkStream' function is useful for generating an input stream from a
    'Handle'.
 
@@ -30,11 +30,7 @@
    > do
    >   h <- openFile "testfile.csv" ReadMode
    >   let chunks = chunkStream h (64*1024)
-<<<<<<< HEAD
-   >       recs = decode Csv.HasHeader chunks :: S.SerialT IO (Vector BS.ByteString)
-=======
    >       recs = decode Csv.HasHeader chunks :: S.Stream IO (Vector BS.ByteString)
->>>>>>> 484d32c4
    >   withFile "dest.csv" WriteMode $ \ho ->
    >     SI.mapM_ (BS.hPut ho) $ encode Nothing recs
  -}
@@ -75,24 +71,9 @@
 
 import qualified Data.ByteString                    as BS
 import qualified Data.ByteString.Lazy               as BSL
-<<<<<<< HEAD
-import qualified Streamly.Prelude                   as S
-
-import           Data.Csv             (DecodeOptions(..), DefaultOrdered(..),
-                                       EncodeOptions(..), FromNamedRecord(..),
-                                       FromRecord(..), Header, Name,
-                                       ToNamedRecord(..), ToRecord(..),
-                                       defaultDecodeOptions,
-                                       defaultEncodeOptions, encIncludeHeader,
-                                       header)
-import           Data.Csv.Incremental (HasHeader(..), HeaderParser(..),
-                                       Parser(..))
-import qualified Data.Csv.Incremental as CI
-=======
 import qualified Streamly.Data.Stream.Prelude       as S
 import qualified Streamly.Internal.Data.Stream      as SI
 import Streamly.Data.Stream.Prelude (MonadAsync, Stream)
->>>>>>> 484d32c4
 
 import Control.Exception         (Exception(..))
 import Control.Monad.Catch       (MonadThrow(..))
@@ -116,11 +97,7 @@
 --------------------------------------------------------------------------------
 
 -- | Use 'defaultOptions' for decoding the provided CSV.
-<<<<<<< HEAD
-decode :: (S.IsStream t, S.MonadAsync m, FromRecord a)
-=======
 decode :: (MonadAsync m, FromRecord a)
->>>>>>> 484d32c4
        => HasHeader
        -> Stream m BS.ByteString
        -> Stream m a
@@ -133,11 +110,7 @@
 --   'decodeWithErrors' with 'S.mapMaybe'
 --
 --   Any remaining input is discarded.
-<<<<<<< HEAD
-decodeWith :: (S.IsStream t, S.MonadAsync m, FromRecord a)
-=======
 decodeWith :: (MonadAsync m, FromRecord a)
->>>>>>> 484d32c4
            => DecodeOptions -> HasHeader
            -> Stream m BS.ByteString
            -> Stream m a
@@ -147,25 +120,15 @@
 -- | Return back a stream with an attempt at type conversion, and
 --   either the previous result or any overall parsing errors with the
 --   remainder of the input.
-<<<<<<< HEAD
-decodeWithErrors :: (S.IsStream t, Monad m, FromRecord a, MonadThrow m)
-=======
 decodeWithErrors :: (Monad m, FromRecord a, MonadThrow m)
->>>>>>> 484d32c4
                  => DecodeOptions -> HasHeader
                  -> Stream m BS.ByteString
                  -> Stream m (Either CsvParseException a)
 decodeWithErrors opts = runParser . CI.decodeWith opts
 
-<<<<<<< HEAD
-runParser :: forall t a m. (S.IsStream t, Monad m, MonadThrow m)
-          => Parser a -> t m BS.ByteString -> t m (Either CsvParseException a)
-runParser p chunked = S.concatMap fst $ S.scanlM' continue (pure (S.nil, const p)) $
-=======
 runParser :: forall a m. (Monad m, MonadThrow m)
           => Parser a -> Stream m BS.ByteString -> Stream m (Either CsvParseException a)
 runParser p chunked = S.concatMap fst $ SI.scanlM' continue (pure (S.nil, const p)) $
->>>>>>> 484d32c4
                         S.cons BS.empty chunked
   where
     continue :: (Stream m (Either CsvParseException a), BS.ByteString -> Parser a)
@@ -179,29 +142,16 @@
 
     withEach = S.fromList . map (first CsvParseException)
 
-<<<<<<< HEAD
-chunkStream :: (S.IsStream t, S.MonadAsync m) => Handle -> Int -> t m BS.ByteString
-chunkStream h chunkSize = loop
-  where
-    loop = S.takeWhile (not . BS.null) $
-      liftIO (BS.hGetSome h chunkSize) `S.consM` loop
-=======
 chunkStream :: (MonadAsync m)
             => Handle -> Int -> Stream m BS.ByteString
 chunkStream h chunkSize =
   S.takeWhile (not . BS.null) $ S.repeatM (liftIO $ BS.hGetSome h chunkSize)
->>>>>>> 484d32c4
 
 --------------------------------------------------------------------------------
 
 -- | Use 'defaultOptions' for decoding the provided CSV.
-<<<<<<< HEAD
-decodeByName :: (S.MonadAsync m, FromNamedRecord a)
-                => S.SerialT m BS.ByteString -> S.SerialT m a
-=======
 decodeByName :: (MonadAsync m, FromNamedRecord a)
                 => Stream m BS.ByteString -> Stream m a
->>>>>>> 484d32c4
 decodeByName = decodeByNameWith defaultDecodeOptions
 
 -- | Return back a stream of values from the provided CSV, stopping at
@@ -214,13 +164,9 @@
 --   'decodeByNameWithErrors' with 'S.mapMaybe'
 --
 --   Any remaining input is discarded.
-decodeByNameWith :: (S.MonadAsync m, FromNamedRecord a)
+decodeByNameWith :: (MonadAsync m, FromNamedRecord a)
                     => DecodeOptions
-<<<<<<< HEAD
-                    -> S.SerialT m BS.ByteString -> S.SerialT m a
-=======
                     -> Stream m BS.ByteString -> Stream m a
->>>>>>> 484d32c4
 decodeByNameWith opts bs = getValues (decodeByNameWithErrors opts bs)
                            -- >>= either (throwError . fst) return
 
@@ -233,18 +179,6 @@
 --
 decodeByNameWithErrors :: forall m a. (Monad m, MonadThrow m, FromNamedRecord a)
                        => DecodeOptions
-<<<<<<< HEAD
-                       -> S.SerialT m BS.ByteString
-                       -> S.SerialT m (Either CsvParseException a)
-decodeByNameWithErrors opts chunked = do
-  (p, rest) <- S.fromEffect $ extractParser (const $ CI.decodeByNameWith opts) $ 
-    S.cons BS.empty chunked
-  runParser p rest
-  where
-    extractParser :: (BS.ByteString -> HeaderParser (Parser a))
-                  -> S.SerialT m BS.ByteString
-                  -> m (Parser a, S.SerialT m BS.ByteString)
-=======
                        -> Stream m BS.ByteString
                        -> Stream m (Either CsvParseException a)
 decodeByNameWithErrors opts chunked =
@@ -256,7 +190,6 @@
     extractParser :: (BS.ByteString -> HeaderParser (Parser a))
                   -> Stream m BS.ByteString
                   -> m (Parser a, Stream m BS.ByteString)
->>>>>>> 484d32c4
     extractParser p chunks = S.uncons chunks >>= \case
       Just (hed, rest) ->
         case p hed of
@@ -271,37 +204,22 @@
 -- --
 -- --   Optionally prefix the stream with headers (the 'header' function
 -- --   may be useful).
-<<<<<<< HEAD
-encode :: (S.IsStream t, ToRecord a, Monad m) => Maybe Header
-          -> t m a -> t m BS.ByteString
-=======
 encode :: (ToRecord a, Monad m) => Maybe Header
           -> Stream m a -> Stream m BS.ByteString
->>>>>>> 484d32c4
 encode = encodeWith defaultEncodeOptions
 
 -- | Encode a stream of values with the default options and a derived
 --   header prefixed.
-<<<<<<< HEAD
-encodeDefault :: forall a t m. (S.IsStream t, ToRecord a, DefaultOrdered a, Monad m)
-                 => t m a -> t m BS.ByteString
-=======
 encodeDefault :: forall a m. (ToRecord a, DefaultOrdered a, Monad m)
                  => Stream m a -> Stream m BS.ByteString
->>>>>>> 484d32c4
 encodeDefault = encode (Just (headerOrder (undefined :: a)))
 
 -- | Encode a stream of values with the provided options.
 --
 --   Optionally prefix the stream with headers (the 'header' function
 --   may be useful).
-<<<<<<< HEAD
-encodeWith :: (S.IsStream t, ToRecord a, Monad m)
-           => EncodeOptions 
-=======
 encodeWith :: (ToRecord a, Monad m)
            => EncodeOptions
->>>>>>> 484d32c4
            -> Maybe Header
            -> Stream m a
            -> Stream m BS.ByteString
@@ -317,38 +235,23 @@
 --------------------------------------------------------------------------------
 
 -- | Use the default ordering to encode all fields\/columns.
-<<<<<<< HEAD
-encodeByNameDefault :: forall a t m. (S.IsStream t, DefaultOrdered a, ToNamedRecord a, Monad m)
-                       => t m a -> t m BS.ByteString
-=======
 encodeByNameDefault :: forall a m. (DefaultOrdered a, ToNamedRecord a, Monad m)
                        => Stream m a -> Stream m BS.ByteString
->>>>>>> 484d32c4
 encodeByNameDefault = encodeByName (headerOrder (undefined :: a))
 
 -- | Select the columns that you wish to encode from your data
 --   structure using default options (which currently includes
 --   printing the header).
-<<<<<<< HEAD
-encodeByName :: (S.IsStream t, ToNamedRecord a, Monad m) => Header
-                -> t m a -> t m BS.ByteString
-=======
 encodeByName :: (ToNamedRecord a, Monad m) => Header
                 -> Stream m a -> Stream m BS.ByteString
->>>>>>> 484d32c4
 encodeByName = encodeByNameWith defaultEncodeOptions
 
 -- | Select the columns that you wish to encode from your data
 --   structure.
 --
 --   Header printing respects 'encIncludeheader'.
-<<<<<<< HEAD
-encodeByNameWith :: (S.IsStream t, ToNamedRecord a, Monad m) => EncodeOptions -> Header
-                    -> t m a -> t m BS.ByteString
-=======
 encodeByNameWith :: (ToNamedRecord a, Monad m) => EncodeOptions -> Header
                     -> Stream m a -> Stream m BS.ByteString
->>>>>>> 484d32c4
 encodeByNameWith opts hdr = S.concatMap S.fromList
                             . addHeaders
                             . SI.map enc
@@ -364,13 +267,8 @@
 
 --------------------------------------------------------------------------------
 
-<<<<<<< HEAD
-getValues :: (S.IsStream t, S.MonadAsync m, Exception e)
-          => t m (Either e a) -> t m a
-=======
 getValues :: (MonadAsync m, Exception e)
           => Stream m (Either e a) -> Stream m a
->>>>>>> 484d32c4
 getValues = S.mapM (either throwM return)
 
 newtype CsvParseException = CsvParseException String
